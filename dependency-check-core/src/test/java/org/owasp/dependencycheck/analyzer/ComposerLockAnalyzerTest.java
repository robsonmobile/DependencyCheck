/*
 * This file is part of dependency-check-core.
 *
 * Licensed under the Apache License, Version 2.0 (the "License");
 * you may not use this file except in compliance with the License.
 * You may obtain a copy of the License at
 *
 *     http://www.apache.org/licenses/LICENSE-2.0
 *
 * Unless required by applicable law or agreed to in writing, software
 * distributed under the License is distributed on an "AS IS" BASIS,
 * WITHOUT WARRANTIES OR CONDITIONS OF ANY KIND, either express or implied.
 * See the License for the specific language governing permissions and
 * limitations under the License.
 *
 * Copyright (c) 2015 The OWASP Foundatio. All Rights Reserved.
 */
package org.owasp.dependencycheck.analyzer;

import mockit.Mock;
import mockit.MockUp;
import org.junit.After;
import org.junit.Before;
import org.junit.Test;
import org.owasp.dependencycheck.BaseDBTestCase;
import org.owasp.dependencycheck.BaseTest;
import org.owasp.dependencycheck.Engine;
import org.owasp.dependencycheck.analyzer.exception.AnalysisException;
import org.owasp.dependencycheck.dependency.Dependency;
import org.owasp.dependencycheck.exception.InitializationException;

import java.io.File;
import java.security.MessageDigest;
import java.security.NoSuchAlgorithmException;

import static org.junit.Assert.assertEquals;
import static org.junit.Assert.assertFalse;
import static org.junit.Assert.assertTrue;
import static org.junit.Assert.assertThat;
import static org.hamcrest.CoreMatchers.equalTo;

/**
 * Unit tests for NodePackageAnalyzer.
 *
 * @author Dale Visser
 */
public class ComposerLockAnalyzerTest extends BaseDBTestCase {

    /**
     * The analyzer to test.
     */
    private ComposerLockAnalyzer analyzer;

    /**
     * Correctly setup the analyzer for testing.
     *
     * @throws Exception thrown if there is a problem
     */
    @Before
    @Override
    public void setUp() throws Exception {
        super.setUp();
        analyzer = new ComposerLockAnalyzer();
        analyzer.initialize(getSettings());
        analyzer.setFilesMatched(true);
        analyzer.prepare(null);
    }

    /**
     * Cleanup the analyzer's temp files, etc.
     *
     * @throws Exception thrown if there is a problem
     */
    @After
    @Override
    public void tearDown() throws Exception {
        analyzer.close();
        super.tearDown();
    }

    /**
     * Test of getName method, of class ComposerLockAnalyzer.
     */
    @Test
    public void testGetName() {
        assertEquals("Composer.lock analyzer", analyzer.getName());
    }

    /**
     * Test of supportsExtension method, of class ComposerLockAnalyzer.
     */
    @Test
    public void testSupportsFiles() {
        assertTrue(analyzer.accept(new File("composer.lock")));
    }

    /**
     * Test of basic additions to the depdnency list by parsing the composer.lock file
     *
     * @throws AnalysisException is thrown when an exception occurs.
     */
    @Test
    public void testRemoveRedundantParent() throws Exception {
        final Engine engine = new Engine();

        final Dependency result = new Dependency(BaseTest.getResourceAsFile(this,
                "composer.lock"));
        //test that we don't remove the parent if it's not redundant by name
        result.setDisplayFileName("NotComposer.Lock");
        engine.getDependencies().add(result);
        analyzer.analyze(result, engine);
        //make sure the composer.lock is not removed
        assertTrue(engine.getDependencies().contains(result));
    }

    /**
     * Test of inspect method, of class PythonDistributionAnalyzer.
     *
     * @throws AnalysisException is thrown when an exception occurs.
     */
    @Test
    public void testAnalyzePackageJson() throws Exception {
<<<<<<< HEAD
        try (Engine engine = new Engine(getSettings())) {
            final Dependency result = new Dependency(BaseTest.getResourceAsFile(this,
                    "composer.lock"));
            analyzer.analyze(result, engine);
        }
    }
=======
        final Engine engine = new Engine();

        final Dependency result = new Dependency(BaseTest.getResourceAsFile(this,
                "composer.lock"));
        //simulate normal operation when the composer.lock is already added to the engine as a dependency
        engine.getDependencies().add(result);
        analyzer.analyze(result, engine);
        //make sure the redundant composer.lock is removed
        assertFalse(engine.getDependencies().contains(result));
        assertEquals(30,engine.getDependencies().size());
        Dependency d = engine.getDependencies().get(0);
        assertEquals("classpreloader",d.getName());
        assertEquals("2.0.0",d.getVersion());
        assertThat(d.getDisplayFileName(),equalTo("classpreloader:2.0.0"));
        assertEquals(ComposerLockAnalyzer.DEPENDENCY_ECOSYSTEM,d.getEcosystem());
    }
    
>>>>>>> c33cc3f2

    @Test(expected = InitializationException.class)
    public void analyzerIsDisabledInCaseOfMissingMessageDigest() throws InitializationException {
        new MockUp<MessageDigest>() {
            @Mock
            MessageDigest getInstance(String ignore) throws NoSuchAlgorithmException {
                throw new NoSuchAlgorithmException("SHA1 is missing");
            }
        };

        analyzer = new ComposerLockAnalyzer();
        analyzer.setFilesMatched(true);
        analyzer.initialize(getSettings());
        assertTrue(analyzer.isEnabled());
        analyzer.prepare(null);

        assertFalse(analyzer.isEnabled());
    }
}<|MERGE_RESOLUTION|>--- conflicted
+++ resolved
@@ -32,6 +32,7 @@
 import java.io.File;
 import java.security.MessageDigest;
 import java.security.NoSuchAlgorithmException;
+import org.apache.commons.lang3.ArrayUtils;
 
 import static org.junit.Assert.assertEquals;
 import static org.junit.Assert.assertFalse;
@@ -95,22 +96,22 @@
     }
 
     /**
-     * Test of basic additions to the depdnency list by parsing the composer.lock file
+     * Test of basic additions to the dependency list by parsing the
+     * composer.lock file
      *
      * @throws AnalysisException is thrown when an exception occurs.
      */
     @Test
     public void testRemoveRedundantParent() throws Exception {
-        final Engine engine = new Engine();
-
-        final Dependency result = new Dependency(BaseTest.getResourceAsFile(this,
-                "composer.lock"));
-        //test that we don't remove the parent if it's not redundant by name
-        result.setDisplayFileName("NotComposer.Lock");
-        engine.getDependencies().add(result);
-        analyzer.analyze(result, engine);
-        //make sure the composer.lock is not removed
-        assertTrue(engine.getDependencies().contains(result));
+        try (Engine engine = new Engine(getSettings())) {
+            final Dependency result = new Dependency(BaseTest.getResourceAsFile(this, "composer.lock"));
+            //test that we don't remove the parent if it's not redundant by name
+            result.setDisplayFileName("NotComposer.Lock");
+            engine.addDependency(result);
+            analyzer.analyze(result, engine);
+            //make sure the composer.lock is not removed
+            assertTrue(ArrayUtils.contains(engine.getDependencies(), result));
+        }
     }
 
     /**
@@ -120,32 +121,22 @@
      */
     @Test
     public void testAnalyzePackageJson() throws Exception {
-<<<<<<< HEAD
         try (Engine engine = new Engine(getSettings())) {
             final Dependency result = new Dependency(BaseTest.getResourceAsFile(this,
                     "composer.lock"));
+            //simulate normal operation when the composer.lock is already added to the engine as a dependency
+            engine.addDependency(result);
             analyzer.analyze(result, engine);
+            //make sure the redundant composer.lock is removed
+            assertFalse(ArrayUtils.contains(engine.getDependencies(), result));
+            assertEquals(30, engine.getDependencies().length);
+            Dependency d = engine.getDependencies()[0];
+            assertEquals("classpreloader", d.getName());
+            assertEquals("2.0.0", d.getVersion());
+            assertThat(d.getDisplayFileName(), equalTo("classpreloader:2.0.0"));
+            assertEquals(ComposerLockAnalyzer.DEPENDENCY_ECOSYSTEM, d.getEcosystem());
         }
     }
-=======
-        final Engine engine = new Engine();
-
-        final Dependency result = new Dependency(BaseTest.getResourceAsFile(this,
-                "composer.lock"));
-        //simulate normal operation when the composer.lock is already added to the engine as a dependency
-        engine.getDependencies().add(result);
-        analyzer.analyze(result, engine);
-        //make sure the redundant composer.lock is removed
-        assertFalse(engine.getDependencies().contains(result));
-        assertEquals(30,engine.getDependencies().size());
-        Dependency d = engine.getDependencies().get(0);
-        assertEquals("classpreloader",d.getName());
-        assertEquals("2.0.0",d.getVersion());
-        assertThat(d.getDisplayFileName(),equalTo("classpreloader:2.0.0"));
-        assertEquals(ComposerLockAnalyzer.DEPENDENCY_ECOSYSTEM,d.getEcosystem());
-    }
-    
->>>>>>> c33cc3f2
 
     @Test(expected = InitializationException.class)
     public void analyzerIsDisabledInCaseOfMissingMessageDigest() throws InitializationException {
